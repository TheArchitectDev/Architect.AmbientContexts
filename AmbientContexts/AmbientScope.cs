--- conflicted
+++ resolved
@@ -173,11 +173,7 @@
 		/// </para>
 		/// </summary>
 		/// <param name="defaultScope">The default scope to register. May be null to unset.</param>
-<<<<<<< HEAD
 		protected static void SetDefaultScope(TConcreteScope? defaultScope)
-=======
-		protected static void SetDefaultScope(TConcreteScope defaultScope)
->>>>>>> 5be0f753
 		{
 			if (defaultScope != null)
 			{
@@ -198,4 +194,4 @@
 			previousInstance?.Dispose();
 		}
 	}
-}
+}